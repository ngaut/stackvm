--- conflicted
+++ resolved
@@ -19,10 +19,7 @@
     stream_with_context,
     send_from_directory,
 )
-<<<<<<< HEAD
 from app.config.settings import GIT_REPO_PATH, GENERATED_FILES_DIR
-=======
->>>>>>> efe9d0e6
 from app.database import SessionLocal
 
 from .streaming_protocol import StreamingProtocol
