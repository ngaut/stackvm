--- conflicted
+++ resolved
@@ -19,14 +19,10 @@
     stream_with_context,
     send_from_directory,
 )
-<<<<<<< HEAD
-from app.config.settings import GIT_REPO_PATH, GENERATED_FILES_DIR
-=======
 from flask_cors import CORS
 
->>>>>>> 167862d5
 from app.database import SessionLocal
-from app.config.settings import BACKEND_CORS_ORIGINS
+from app.config.settings import BACKEND_CORS_ORIGINS,GIT_REPO_PATH, GENERATED_FILES_DIR
 
 from .streaming_protocol import StreamingProtocol
 from .task import TaskService
