--- conflicted
+++ resolved
@@ -70,14 +70,11 @@
     return prompt
 
 
-<<<<<<< HEAD
 def get_should_update_plan_prompt(vm, suggestion):
-=======
-def get_should_update_plan_prompt(vm):
     """
     Get the prompt for determining if the plan should be updated.
     """
->>>>>>> 05b52967
+
     json_format = """
     {{
         "should_update": boolean,
