import json
from typing import Any, Dict, Optional, List, Union, Tuple
from inspect import signature
import threading

from app.utils import find_first_json_object
from .tools import ToolsHub


class InstructionHandlers:
    def __init__(self, vm):
        self.vm = vm  # Store the vm instance
        self.tools_calling = ToolsHub()
        self.lock = threading.RLock()

    def _handle_error(
        self,
        message: str,
        instruction: Optional[str] = None,
        params: Optional[Dict[str, Any]] = None,
    ) -> bool:
        """
        Common error handling method with enhanced context for reflection.

        Args:
            message (str): The error message.
            instruction (Optional[str]): The instruction that caused the error.
            params (Optional[Dict[str, Any]]): The parameters of the instruction.

        Returns:
            bool: Always returns False to indicate an error occurred.
        """
        error_context = {
            "error_message": message,
            "instruction": instruction,
            "params": params,
            "executed_steps": list(self.vm.state["executed_steps"]),
        }

        self.vm.logger.error(f"Error occurred: {json.dumps(error_context, indent=2)}")
        self.vm.state["errors"].append(error_context)
        return False

    def _set_output_vars(
        self,
        instruction_output: Any,
        output_vars: Optional[Union[str, List[str]]] = None,
    ) -> Tuple[bool, Dict[str, Any]]:
        """
        Sets multiple output variables based on the instruction's output and the output_vars mapping.

        Args:
            instruction_output (Any): The raw output from the instruction.
            output_vars (Optional[Union[str, List[str]]]): Mapping of variable names to expressions referencing the instruction's output.

        Returns:
            Tuple[bool, Dict[str, Any]]: A tuple containing a boolean indicating success and a dictionary of set variables.
        """
        if not output_vars:
            return True, {}  # No output_vars to set

        self.vm.logger.debug(f"output_vars: {output_vars}")
        instruction_output_str = self.vm._preview_value(instruction_output)
        self.vm.logger.debug(f"instruction_output: {instruction_output_str}")
        output_vars_record = {}

        try:
            # Attempt to parse instruction_output as JSON if it's a string
            parsed_output = None
            if isinstance(instruction_output, str):
                json_object = find_first_json_object(instruction_output)
                if json_object:
                    try:
                        parsed_output = json.loads(json_object)
                        self.vm.logger.debug(f"Parsed JSON output: {parsed_output}")
                    except json.JSONDecodeError:
                        self.vm.logger.debug(
                            "instruction_output is a string but not a valid JSON."
                        )

            if isinstance(output_vars, str):
                output_vars = [output_vars]

            for var_name in output_vars:
                if (
                    parsed_output
                    and isinstance(parsed_output, dict)
                    and var_name in parsed_output
                ):
                    var_value = parsed_output.get(var_name)
                else:
                    # Fallback to treating instruction_output as a single value
                    if len(output_vars) == 1:
                        var_value = (
                            parsed_output if parsed_output else instruction_output
                        )
                    else:
                        raise ValueError(
                            f"Not found variable {var_name} in parsed_output {parsed_output}."
                        )
                self.vm.set_variable(var_name, var_value)
                output_vars_record[var_name] = var_value

            return True, output_vars_record
        except Exception as e:
            self.vm.logger.error(
                f"Failed to set output_vars: {e} for {instruction_output}"
            )
            return False, output_vars_record

<<<<<<< HEAD
    def calling_handler(self, params: Dict[str, Any]) -> Tuple[bool, Dict[str, Any]]:
        with self.lock:
            tool_name = params.get("tool_name")
            if tool_name is None:
                return (
                    self._handle_error(
                        "Missing 'tool_name' in calling parameters", "calling", params
                    ),
                    None,
                )
=======
    def calling_handler(
        self, params: Dict[str, Any], **kwargs
    ) -> Tuple[bool, Dict[str, Any]]:
        tool_name = params.get("tool_name")
        if tool_name is None:
            return (
                self._handle_error(
                    "Missing 'tool_name' in calling parameters", "calling", params
                ),
                None,
            )
>>>>>>> 0781e9f3

            # Retrieve the tool handler from the tools_calling dictionary
            tool_handler = self.tools_calling.get_tool_handler(tool_name)
            if tool_handler is None:
                return (
                    self._handle_error(
                        f"Tool '{tool_name}' is not registered.", "calling", params
                    ),
                    None,
                )

            tool_parameters = {
                k: self.vm.resolve_parameter(v)
                for k, v in params.get("tool_params", {}).items()
            }
            output_vars = params.get("output_vars", None)
            if output_vars is None:
                return (
                    self._handle_error(
                        "Missing 'output_vars' in calling parameters", "calling", params
                    ),
                    None,
                )
            if not isinstance(output_vars, list):
                return (
                    self._handle_error(
                        "Invalid 'output_vars' type in calling parameters",
                        "calling",
                        params,
                    ),
                    None,
                )
            if len(output_vars) > 1:
                tool_parameters["response_format"] = (
                    "Respond with a JSON object in the following format:\n"
                    + self._construct_response_format_example(output_vars)
                )

            # Get the parameters required by the tool_handler
            handler_signature = signature(tool_handler)
            required_params = handler_signature.parameters.keys()

            # Filter tool_parameters to include only those required by tool_handler
            filtered_tool_parameters = {
                k: v for k, v in tool_parameters.items() if k in required_params
            }

            # Call the tool handler with the filtered parameters
            result = tool_handler(**filtered_tool_parameters)
            if result is not None:
                return self._set_output_vars(result, output_vars)

            return (
                self._handle_error(
                    f"Failed to fetch response from tool '{tool_name}'.",
                    "calling",
                    params,
                ),
                output_vars,
            )

<<<<<<< HEAD
=======
        # Get the parameters required by the tool_handler
        handler_signature = signature(tool_handler)
        required_params = handler_signature.parameters.keys()

        # Filter tool_parameters to include only those required by tool_handler
        filtered_tool_parameters = {
            k: v for k, v in tool_parameters.items() if k in required_params
        }
        supported_kwargs = {k: v for k, v in kwargs.items() if k in required_params}

        final_parameters = {**supported_kwargs, **filtered_tool_parameters}

        # Call the tool handler with the filtered parameters
        result = tool_handler(**final_parameters)
        if result is not None:
            return self._set_output_vars(result, output_vars)

        return (
            self._handle_error(
                f"Failed to fetch response from tool '{tool_name}'.",
                "calling",
                params,
            ),
            output_vars,
        )

>>>>>>> 0781e9f3
    def _construct_response_format_example(
        self, output_vars: Optional[Union[str, List[str]]] = None
    ) -> Optional[str]:
        """Construct a response format example based on output variables."""
        if not output_vars and not isinstance(output_vars, list):
            return None

        example_structure = {}
        for key in output_vars:
            example_structure[key] = f"<to be filled>"

        return json.dumps(example_structure, indent=2)

    def jmp_handler(
        self, params: Dict[str, Any], **kwargs
    ) -> Tuple[bool, Dict[str, Any]]:
        """Handle both conditional and unconditional jumps."""
        with self.lock:
            condition_prompt = self.vm.resolve_parameter(params.get("condition_prompt"))
            context = self.vm.resolve_parameter(params.get("context"))
            jump_if_true = params.get("jump_if_true")
            jump_if_false = params.get("jump_if_false")
            target_seq = params.get("target_seq")

            if condition_prompt:
                # Conditional jump
                if jump_if_true is None or jump_if_false is None:
                    return (
                        self._handle_error(
                            "Missing 'condition_prompt', 'jump_if_true', or 'jump_if_false' in parameters.",
                            instruction="jmp",
                            params=params,
                        ),
                        None,
                    )

                condition_prompt_with_response_format = (
                    condition_prompt
                    + '\nRespond with a JSON object in the following format:\n{\n  "result": boolean,\n  "explanation": string\n}'
                )
                response = self.vm.llm_interface.generate(
                    condition_prompt_with_response_format, context
                )

                try:
                    json_object = find_first_json_object(response)
                    if json_object is None:
                        raise ValueError(
                            f"No JSON object found in the response: {response}."
                        )
                    parsed_response = json.loads(json_object)
                    condition_result = parsed_response.get("result")
                    explanation = parsed_response.get("explanation", "")

                    if not isinstance(condition_result, bool):
                        return (
                            self._handle_error(
                                f"Invalid condition result type: {type(condition_result)} in response {json_object}. Expected boolean.",
                                instruction="jmp",
                                params=params,
                            ),
                            None,
                        )

                    if condition_result:
                        target_seq = jump_if_true
                    else:
                        target_seq = jump_if_false

                    self.vm.logger.info(
                        f"Jumping to seq_no {target_seq} based on condition result: {condition_result}. "
                        f"Explanation: {explanation}"
                    )
                except json.JSONDecodeError:
                    return (
                        self._handle_error(
                            "Failed to parse JSON response from LLM.",
                            instruction="jmp",
                            params=params,
                        ),
                        None,
                    )
                except Exception as e:
                    return (
                        self._handle_error(
                            f"Unexpected error in jmp_handler: {str(e)}",
                            instruction="jmp",
                            params=params,
                        ),
                        None,
                    )
            elif target_seq is None:
                return (
                    self._handle_error(
                        "Missing 'target_seq' for unconditional jump.", 
                        "jmp", 
                        params
                    ),
                    None,
                )

            try:
                target_index = self.vm.find_step_index(target_seq)
                if target_index is None:
                    return (
                        self._handle_error(
                            f"Target sequence number {target_seq} not found in the plan.",
                            "jmp",
                            params,
                        ),
                        None,
                    )

                # Mark all steps between current and target as executed
                current_seq = params.get("seq_no")
                if current_seq and target_seq:
                    for step in self.vm.state["current_plan"]:
                        step_seq = step.get("seq_no")
                        if current_seq < step_seq < target_seq:
                            self.vm.state["executed_steps"].add(step_seq)

                return True, {"target_seq": target_seq}
            except Exception as e:
                return (
                    self._handle_error(
                        f"Unexpected error in jmp_handler: {str(e)}", "jmp", params
                    ),
                    None,
                )

<<<<<<< HEAD
    def assign_handler(self, params: Dict[str, Any]) -> Tuple[bool, Dict[str, Any]]:
=======
            self.vm.state["program_counter"] = target_index
            self.vm.logger.info(f"Jumped to seq_no {target_seq}")
            return True, {"target_seq": target_seq}
        except Exception as e:
            return (
                self._handle_error(
                    f"Unexpected error in jmp_handler: {str(e)}", "jmp", params
                ),
                None,
            )

    def assign_handler(
        self, params: Dict[str, Any], **kwargs
    ) -> Tuple[bool, Dict[str, Any]]:
>>>>>>> 0781e9f3
        """Handle variable assignment."""
        with self.lock:
            for var_name, value in params.items():
                value_resolved = self.vm.resolve_parameter(value)
                self.vm.set_variable(var_name, value_resolved)
            return True, {var_name: value_resolved}

    def reasoning_handler(
        self, params: Dict[str, Any], **kwargs
    ) -> Tuple[bool, Dict[str, Any]]:
        """Handle reasoning steps."""
        with self.lock:
            chain_of_thoughts = params.get("chain_of_thoughts")
            dependency_analysis = params.get("dependency_analysis")

            if not isinstance(chain_of_thoughts, str) or not isinstance(
                dependency_analysis, str
            ):
                return self._handle_error("Invalid parameters for 'reasoning'."), None

            self.vm.logger.info(
                f"Reasoning step:chain_of_thoughts: {chain_of_thoughts}\n{dependency_analysis}"
            )

            self.vm.state["msgs"].append(
                {
                    "chain_of_thoughts": chain_of_thoughts,
                    "dependency_analysis": dependency_analysis,
                }
            )
            return True, None<|MERGE_RESOLUTION|>--- conflicted
+++ resolved
@@ -108,8 +108,7 @@
             )
             return False, output_vars_record
 
-<<<<<<< HEAD
-    def calling_handler(self, params: Dict[str, Any]) -> Tuple[bool, Dict[str, Any]]:
+    def calling_handler(self, params: Dict[str, Any],  **kwargs) -> Tuple[bool, Dict[str, Any]]:
         with self.lock:
             tool_name = params.get("tool_name")
             if tool_name is None:
@@ -119,19 +118,6 @@
                     ),
                     None,
                 )
-=======
-    def calling_handler(
-        self, params: Dict[str, Any], **kwargs
-    ) -> Tuple[bool, Dict[str, Any]]:
-        tool_name = params.get("tool_name")
-        if tool_name is None:
-            return (
-                self._handle_error(
-                    "Missing 'tool_name' in calling parameters", "calling", params
-                ),
-                None,
-            )
->>>>>>> 0781e9f3
 
             # Retrieve the tool handler from the tools_calling dictionary
             tool_handler = self.tools_calling.get_tool_handler(tool_name)
@@ -178,9 +164,11 @@
             filtered_tool_parameters = {
                 k: v for k, v in tool_parameters.items() if k in required_params
             }
+            supported_kwargs = {k: v for k, v in kwargs.items() if k in required_params}
+            final_parameters = {**supported_kwargs, **filtered_tool_parameters}
 
             # Call the tool handler with the filtered parameters
-            result = tool_handler(**filtered_tool_parameters)
+            result = tool_handler(**final_parameters)
             if result is not None:
                 return self._set_output_vars(result, output_vars)
 
@@ -193,35 +181,6 @@
                 output_vars,
             )
 
-<<<<<<< HEAD
-=======
-        # Get the parameters required by the tool_handler
-        handler_signature = signature(tool_handler)
-        required_params = handler_signature.parameters.keys()
-
-        # Filter tool_parameters to include only those required by tool_handler
-        filtered_tool_parameters = {
-            k: v for k, v in tool_parameters.items() if k in required_params
-        }
-        supported_kwargs = {k: v for k, v in kwargs.items() if k in required_params}
-
-        final_parameters = {**supported_kwargs, **filtered_tool_parameters}
-
-        # Call the tool handler with the filtered parameters
-        result = tool_handler(**final_parameters)
-        if result is not None:
-            return self._set_output_vars(result, output_vars)
-
-        return (
-            self._handle_error(
-                f"Failed to fetch response from tool '{tool_name}'.",
-                "calling",
-                params,
-            ),
-            output_vars,
-        )
-
->>>>>>> 0781e9f3
     def _construct_response_format_example(
         self, output_vars: Optional[Union[str, List[str]]] = None
     ) -> Optional[str]:
@@ -352,24 +311,9 @@
                     None,
                 )
 
-<<<<<<< HEAD
-    def assign_handler(self, params: Dict[str, Any]) -> Tuple[bool, Dict[str, Any]]:
-=======
-            self.vm.state["program_counter"] = target_index
-            self.vm.logger.info(f"Jumped to seq_no {target_seq}")
-            return True, {"target_seq": target_seq}
-        except Exception as e:
-            return (
-                self._handle_error(
-                    f"Unexpected error in jmp_handler: {str(e)}", "jmp", params
-                ),
-                None,
-            )
-
     def assign_handler(
         self, params: Dict[str, Any], **kwargs
     ) -> Tuple[bool, Dict[str, Any]]:
->>>>>>> 0781e9f3
         """Handle variable assignment."""
         with self.lock:
             for var_name, value in params.items():
