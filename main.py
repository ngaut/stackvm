import os
import logging
from flask import Flask, url_for
import argparse
from datetime import datetime
from typing import Optional

from app.controller.api_routes import api_blueprint, main_blueprint
from app.config.settings import (
    GIT_REPO_PATH,
    GENERATED_FILES_DIR,
    LLM_PROVIDER,
    LLM_MODEL,
)
from app.services import LLMInterface
from app.controller.task import TaskService
from app.instructions import global_tools_hub, tool
from app.database import SessionLocal

# Initialize Flask app
app = Flask(__name__)
app.register_blueprint(api_blueprint)
app.register_blueprint(main_blueprint)


# Setup logging
def setup_logging(app):
    """Configure logging for the application."""
    logging.basicConfig(
        level=logging.INFO,
        format="%(asctime)s - %(levelname)s - %(filename)s:%(lineno)d - %(message)s",
    )
    app.logger.setLevel(logging.INFO)
    for handler in app.logger.handlers:
        handler.setFormatter(
            logging.Formatter(
                "%(asctime)s - %(levelname)s - %(filename)s:%(lineno)d - %(message)s"
            )
        )


setup_logging(app)
logger = logging.getLogger(__name__)

llm_client = LLMInterface(LLM_PROVIDER, LLM_MODEL)


@tool
<<<<<<< HEAD
def llm_generate(prompt: str, context: Optional[str] = None):
=======
def llm_generate(
    prompt: str, context: Optional[str] = None, response_format: Optional[str] = None
):
>>>>>>> 167862d5
    """
    Generates a response using the Language Model (LLM).

    This tool must be used within a "calling" instruction in the plan.

    Arguments:
    - `prompt`: The prompt to provide to the LLM. Can be a direct string or a variable reference.
        - **Language Matching**: Write the prompt in the same language as the goal.
        - **Language Confirmation**: Append a sentence to confirm the desired language of the generated text:
            - *For English goals*: "Please ensure that the generated text uses English."
            - *For Chinese goals*: "请确保生成的文本使用中文。"
            - *For Japanese goals*: "Please ensure that the generated text uses Japanese."
    - `context` (optional): Additional context for the LLM. Can be a direct string or a variable reference.

    Output: The output format (text or JSON) depends on your instructions.
    - Text Response: If you ask for a text answer, let output_vars be an array containing one variable name. The entire text response will be stored under this variable.
    - JSON Response: If you instruct the LLM to respond in JSON format, let output_vars be an array containing variable names that match the keys in the JSON response. Each variable name corresponds to a key in the JSON object, and the value associated with each key is stored under the corresponding variable name.

    Example usage in a plan:
    ```json
    {
        "seq_no": 1,
        "type": "calling",
        "parameters": {
            "tool_name": "llm_generate",
            "tool_params": {
                "prompt": "Analyze the sales data and provide summary and insights, response a json object including keys ['summary', 'insights'].",
                "context": "${sales_data}"
            },
            "output_vars": ["summary", "insights"]
        }
    }
    ```

    Best practices:
    - Always use llm_generate within a "calling" instruction in your plan.
    - Use variable references (${variable_name}) when you need to include dynamic content from previous steps.
    """
    if response_format:
        prompt += f"\n\n{response_format}"

    response = llm_client.generate(prompt, context)
    return response


@tool
def generate_file_download_link(content: str):
    """
    Generates a download link for the given content. It usually used to generate a report for download.

    Arguments:
    - `content`: The content to be downloaded.

    Output: The download link for the content (report or other format).
    """
    try:
        # Generate a unique filename
        filename = f"generated_{datetime.now().strftime('%Y%m%d%H%M%S')}.md"
        file_path = os.path.join(GENERATED_FILES_DIR, filename)

        # Write the markdown content to a file
        with open(file_path, "w") as file:
            file.write(content)

        # Generate the full download link
        download_link = url_for("api.download_file", filename=filename, _external=True)
        return download_link
    except Exception as e:
        logger.error(f"Error generating file for download: {str(e)}", exc_info=True)
        return ValueError(f"Error generating file for download: {str(e)}")


# Register the tool after its definition
global_tools_hub.register_tool(llm_generate)
global_tools_hub.register_tool(generate_file_download_link)
global_tools_hub.load_tools("tools")

if __name__ == "__main__":
    parser = argparse.ArgumentParser(
        description="Run the VM with a specified goal or start the visualization server."
    )
    parser.add_argument("--goal", help="Set a goal for the VM to achieve")
    parser.add_argument(
        "--server", action="store_true", help="Start the visualization server"
    )
    parser.add_argument(
        "--port", type=int, default=5000, help="Port to run the visualization server on"
    )

    args = parser.parse_args()

    if args.goal:
        ts = TaskService()
        with SessionLocal() as session: 
            task = ts.create_task(session, args.goal, datetime.now().strftime("%Y%m%d%H%M%S"))
        task.execute()
        logger.info("VM execution completed")
    elif args.server:
        logger.info("Starting visualization server...")
        app.run(debug=True, port=args.port)
    else:
        logger.info(
            "Please specify --goal to run the VM with a goal or --server to start the visualization server"
        )<|MERGE_RESOLUTION|>--- conflicted
+++ resolved
@@ -46,13 +46,9 @@
 
 
 @tool
-<<<<<<< HEAD
-def llm_generate(prompt: str, context: Optional[str] = None):
-=======
 def llm_generate(
     prompt: str, context: Optional[str] = None, response_format: Optional[str] = None
 ):
->>>>>>> 167862d5
     """
     Generates a response using the Language Model (LLM).
 
