import os
import logging
from flask import Flask
import argparse
from datetime import datetime
from typing import Optional

from app.controller.api_routes import api_blueprint
from app.controller.engine import run_vm_with_goal
from app.config.settings import GIT_REPO_PATH, LLM_PROVIDER, LLM_MODEL, OPENAI_API_KEY, OLLAMA_BASE_URL
from app.services import PlanExecutionVM
from app.services import LLMInterface
from app.instructions import global_tools_hub, tool

# Initialize Flask app
app = Flask(__name__)
app.register_blueprint(api_blueprint)

# Setup logging
def setup_logging(app):
    """Configure logging for the application."""
    logging.basicConfig(
        level=logging.INFO,
        format="%(asctime)s - %(levelname)s - %(filename)s:%(lineno)d - %(message)s",
    )
    app.logger.setLevel(logging.INFO)
    for handler in app.logger.handlers:
        handler.setFormatter(
            logging.Formatter(
                "%(asctime)s - %(levelname)s - %(filename)s:%(lineno)d - %(message)s"
            )
        )

setup_logging(app)
logger = logging.getLogger(__name__)

llm_client = LLMInterface(LLM_PROVIDER, LLM_MODEL)

@tool
def llm_generate(
    prompt: str, context: Optional[str] = None
):
    """
    Generates a response using the Language Model (LLM).

    This tool must be used within a "calling" instruction in the plan.

    Arguments:
    - `prompt`: The prompt to provide to the LLM. Can be a direct string or a variable reference.
        - **Language Matching**: Write the prompt in the same language as the goal.
        - **Language Confirmation**: Append a sentence to confirm the desired language of the generated text:
            - *For English goals*: "Please ensure that the generated text uses English."
            - *For Chinese goals*: "请确保生成的文本使用中文。"
    - `context` (optional): Additional context for the LLM. Can be a direct string or a variable reference.

    Output: The output format (text or JSON) depends on your instructions.
<<<<<<< HEAD
    - Text Response: If you ask for a text answer, let output_vars be an array containing one variable name. The entire text response will be stored under this variable.
    - JSON Response: If you instruct the LLM to respond in JSON format, let output_vars be an array containing variable names that match the keys in the JSON response. Each variable name corresponds to a key in the JSON object, and the value associated with each key is stored under the corresponding variable name.
=======
    - Text Response:If you ask for a text answer, let output_vars be an array containing one variable name. The entire text response will be stored under this variable.
    - JSON Response: If you instruct the LLM to respond in JSON format, let output_vars be an array containing variable names that match the keys in the JSON response. Each variable name corresponds to a key in the JSON object, and the value associated with each key is stored under the corresponding variable name.

    Example to call this tool:
    **Example:**
    ```json
    {
        "seq_no": 1,
        "type": "calling",
        "parameters": {
            "tool": "llm_generate",
            "params": {
                "prompt": "Simulate the step-by-step execution of the following Python code to count the occurrences of the character 'r' in the word 'strawberry'. Provide a detailed explanation of each step and the final numerical result.\n\nword = 'strawberry'\ncount = 0\nfor char in word:\n    if char == 'r':\n        count += 1\nprint(count)\n\n Example output:To count the occurrences of the character 'r' in the word 'strawberry' using the provided pseudo Python code, we can break it down step by step:\n\n1. Initialization:\n   - Set word = 'strawberry' and char_to_count = 'r'.\n\n2. Convert to Lowercase:\n   - Both word and char_to_count are already in lowercase:\n     word = 'strawberry'\n     char_to_count = 'r'\n\n3. Count Occurrences:\n   We iterate through each character c in word and check if c is equal to char_to_count ('r'):\n   - 's' → not 'r' (count = 0)\n   - 't' → not 'r' (count = 0)\n   - 'r' → is 'r' (count = 1)\n   - 'a' → not 'r' (count = 1)\n   - 'w' → not 'r' (count = 1)\n   - 'b' → not 'r' (count = 1)\n   - 'e' → not 'r' (count = 1)\n   - 'r' → is 'r' (count = 2)\n   - 'r' → is 'r' (count = 3)\n   - 'y' → not 'r' (count = 3)\n\n4. Final Count:\n   The total count of 'r' in 'strawberry' is 3.\n\nThus, the numerical result is 3.",
                "context": null
            },
            "output_vars": ["r_count_by_pseudo_python_simulation"]
        }
    }
    ```
>>>>>>> b7df6732

    Example usage in a plan:
    ```json
    {
        "seq_no": 1,
        "type": "calling",
        "parameters": {
            "tool_name": "llm_generate",
            "tool_params": {
                "prompt": "Analyze the sales data and provide summary and insights.",
                "context": "${sales_data}",
            },
            "output_vars": ["summary", "insights"]
        }
    }
    ```

    Best practices:
    - Always use llm_generate within a "calling" instruction in your plan.
    - Use variable references (${variable_name}) when you need to include dynamic content from previous steps.
    """

    response = llm_client.generate(prompt, context)
    return response

# Register the tool after its definition
global_tools_hub.register_tool(llm_generate)
global_tools_hub.load_tools("tools")

if __name__ == "__main__":
    parser = argparse.ArgumentParser(
        description="Run the VM with a specified goal or start the visualization server."
    )
    parser.add_argument("--goal", help="Set a goal for the VM to achieve")
    parser.add_argument(
        "--server", action="store_true", help="Start the visualization server"
    )
    parser.add_argument(
        "--port", type=int, default=5000, help="Port to run the visualization server on"
    )

    args = parser.parse_args()

    if args.goal:
        repo_path = os.path.join(GIT_REPO_PATH, datetime.now().strftime("%Y%m%d%H%M%S"))
        vm = PlanExecutionVM(repo_path, llm_client)
        run_vm_with_goal(vm, args.goal)
        logger.info("VM execution completed")
    elif args.server:
        logger.info("Starting visualization server...")
        app.run(debug=True, port=args.port)
    else:
        logger.info(
            "Please specify --goal to run the VM with a goal or --server to start the visualization server"
        )<|MERGE_RESOLUTION|>--- conflicted
+++ resolved
@@ -54,30 +54,8 @@
     - `context` (optional): Additional context for the LLM. Can be a direct string or a variable reference.
 
     Output: The output format (text or JSON) depends on your instructions.
-<<<<<<< HEAD
     - Text Response: If you ask for a text answer, let output_vars be an array containing one variable name. The entire text response will be stored under this variable.
     - JSON Response: If you instruct the LLM to respond in JSON format, let output_vars be an array containing variable names that match the keys in the JSON response. Each variable name corresponds to a key in the JSON object, and the value associated with each key is stored under the corresponding variable name.
-=======
-    - Text Response:If you ask for a text answer, let output_vars be an array containing one variable name. The entire text response will be stored under this variable.
-    - JSON Response: If you instruct the LLM to respond in JSON format, let output_vars be an array containing variable names that match the keys in the JSON response. Each variable name corresponds to a key in the JSON object, and the value associated with each key is stored under the corresponding variable name.
-
-    Example to call this tool:
-    **Example:**
-    ```json
-    {
-        "seq_no": 1,
-        "type": "calling",
-        "parameters": {
-            "tool": "llm_generate",
-            "params": {
-                "prompt": "Simulate the step-by-step execution of the following Python code to count the occurrences of the character 'r' in the word 'strawberry'. Provide a detailed explanation of each step and the final numerical result.\n\nword = 'strawberry'\ncount = 0\nfor char in word:\n    if char == 'r':\n        count += 1\nprint(count)\n\n Example output:To count the occurrences of the character 'r' in the word 'strawberry' using the provided pseudo Python code, we can break it down step by step:\n\n1. Initialization:\n   - Set word = 'strawberry' and char_to_count = 'r'.\n\n2. Convert to Lowercase:\n   - Both word and char_to_count are already in lowercase:\n     word = 'strawberry'\n     char_to_count = 'r'\n\n3. Count Occurrences:\n   We iterate through each character c in word and check if c is equal to char_to_count ('r'):\n   - 's' → not 'r' (count = 0)\n   - 't' → not 'r' (count = 0)\n   - 'r' → is 'r' (count = 1)\n   - 'a' → not 'r' (count = 1)\n   - 'w' → not 'r' (count = 1)\n   - 'b' → not 'r' (count = 1)\n   - 'e' → not 'r' (count = 1)\n   - 'r' → is 'r' (count = 2)\n   - 'r' → is 'r' (count = 3)\n   - 'y' → not 'r' (count = 3)\n\n4. Final Count:\n   The total count of 'r' in 'strawberry' is 3.\n\nThus, the numerical result is 3.",
-                "context": null
-            },
-            "output_vars": ["r_count_by_pseudo_python_simulation"]
-        }
-    }
-    ```
->>>>>>> b7df6732
 
     Example usage in a plan:
     ```json
