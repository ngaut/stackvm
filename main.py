--- conflicted
+++ resolved
@@ -6,16 +6,12 @@
 from typing import Optional
 
 from app.controller.api_routes import api_blueprint, main_blueprint
-<<<<<<< HEAD
 from app.config.settings import (
     GIT_REPO_PATH,
     GENERATED_FILES_DIR,
     LLM_PROVIDER,
     LLM_MODEL,
 )
-=======
-from app.config.settings import LLM_PROVIDER, LLM_MODEL
->>>>>>> efe9d0e6
 from app.services import LLMInterface
 from app.controller.task import TaskService
 from app.instructions import global_tools_hub, tool
@@ -142,13 +138,8 @@
 
     if args.goal:
         ts = TaskService()
-<<<<<<< HEAD
-        with SessionLocal() as session:
-            task = ts.create_task(session, args.goal, repo_path)
-=======
         with SessionLocal() as session: 
             task = ts.create_task(session, args.goal, datetime.now().strftime("%Y%m%d%H%M%S"))
->>>>>>> efe9d0e6
         task.execute()
         logger.info("VM execution completed")
     elif args.server:
