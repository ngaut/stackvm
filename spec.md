# Specification for Generating Executable Plans for the Virtual Machine (VM)

## Table of Contents
1. Overview of the VM
2. Instruction Format
3. Supported Instructions
4. Parameters and Variable References
5. Variables and Dependencies
6. Plan Structure
7. Best Practices
8. Example Plan

## 1. Overview of the VM
The VM executes plans consisting of a sequence of instructions. Each instruction performs a specific operation and may interact with variables stored in a variable store. The VM supports conditional execution and can handle dependencies between instructions through variable assignments and references.

### Key features:
- **Variable Store**: A key-value store where variables are stored and accessed by name.
- **Instruction Execution**: Instructions are executed sequentially unless control flow is altered by conditional statements.
- **Plan Parsing**: Plans are provided in JSON format and parsed by the VM.

## 2. Instruction Format
Each instruction in the plan is represented as a JSON object with the following keys:

- `seq_no`: A unique and AUTO-INCREMENT integer identifying the instruction's sequence within the plan, starts from 0.
- `type`: A string indicating the instruction type.
- `parameters`: An object containing parameters required by the instruction.

{
  "seq_no": 0,
  "type": "instruction_type",
  "parameters": {
    "param1": "value_or_variable_reference",
    "param2": "value_or_variable_reference",
    "..."
  }
}

## 3. Supported Instructions
1. assign
Purpose: Assigns a value to a variable.

Parameters:

value: The value to assign. Can be a direct value or a variable reference.
var_name: The name of the variable to assign the value to.
Example:

{
  "seq_no": 0,
  "type": "assign",
  "parameters": {
    "value": 42,
    "var_name": "number"
  }
}
2. llm_generate
Purpose: Generates a response using the Language Model (LLM).

Parameters:

prompt: The prompt to provide to the LLM. Can be a direct string or a variable reference.
context (optional): Additional context for the LLM. Can be a direct string or a variable reference.
output_var: The name of the variable to store the LLM's output.
Example:

{
  "seq_no": 1,
  "type": "llm_generate",
  "parameters": {
    "prompt": "What is the capital of France?",
    "context": null,
    "output_var": "llm_output"
  }
}
3. retrieve_knowledge_graph
Purpose: Retrieves information from a knowledge graph based on a query, returning nodes and relationships between those nodes.

Parameters:

query: The query string. Can be a direct string or a variable reference.
output_var: The name of the variable to store the retrieved graph data.

Example:

{
  "seq_no": 2,
  "type": "retrieve_knowledge_graph",
  "parameters": {
    "query": "TiDB latest stable version",
    "output_var": "tidb_version_graph"
  }
}

Note: This instruction returns a graph structure containing nodes and relationships, not a direct answer. Further processing (e.g., using llm_generate) is typically required to extract specific information from the returned graph data.
4. vector_search
Purpose: Retrieves embedded knowledge chunks based on an embedding query.

Parameters:

vector_search: The query string. Can be a direct string or a variable reference.
top_k: The number of top chunks to retrieve. Can be a direct integer or a variable reference.
output_var: The name of the variable to store the retrieved chunks.
Example:

{
  "seq_no": 3,
  "type": "vector_search",
  "parameters": {
    "vector_search": "Information about Mount Everest",
    "top_k": 3,
    "output_var": "embedded_chunks"
  }
}
5. jmp_if
   Purpose: Conditionally jumps to specified sequence numbers based on the evaluation of a condition using the LLM.

   Parameters:
   - `condition_prompt`: The prompt to evaluate the condition. Can be a direct string or a variable reference.
   - `context` (optional): Additional context for the LLM. Can be a direct string or a variable reference.
   - `jump_if_true`: The `seq_no` to jump to if the condition evaluates to true.
   - `jump_if_false`: The `seq_no` to jump to if the condition evaluates to false.

   Example:

   {
     "seq_no": 4,
     "type": "jmp_if",
     "parameters": {
       "condition_prompt": "Is {{number}} even? Respond with a JSON object in the following format:\n{\n  \"result\": boolean,\n  \"explanation\": string\n}\nWhere 'result' is true if the number is even, false otherwise, and 'explanation' provides a brief reason for the result.",
       "context": null,
       "jump_if_true": 5,
       "jump_if_false": 6
     }
   }
6. jmp
   Purpose: Unconditionally jumps to a specified sequence number.

   Parameters:
   - target_seq: The seq_no to jump to.

   Usage:
   - The `jmp` instruction can be used in conjunction with `jmp_if` to manage conditional logic effectively. After a `jmp_if` instruction determines which branch to take, a `jmp` can be used to skip over the alternative branch that should not be executed. This ensures that only the relevant steps are processed, optimizing the execution flow.

   Example:

   {
     "seq_no": 4,
     "type": "jmp",
     "parameters": {
       "target_seq": 6
     }
   }
7. reasoning
Purpose: Provides a detailed chain of thoughts of the plan's reasoning, analysis, and steps.

Parameters:

chain_of_thoughts: A string containing the reasoning and analysis for the plan.
dependency_analysis: A string or structured data describing the dependencies between different steps or sub-queries in the plan.

Example:

{
  "seq_no": 7,
  "type": "reasoning",
  "parameters": {
    "chain_of_thoughts": "...",
    "dependency_analysis": "..."
  }
}

## 4. Parameters and Variable References
Parameters can be either direct values or variable references. To reference a variable, use a dictionary with the key "var" and the variable name as the value.

Direct Value Example:

"prompt": "What is the capital of France?"

Variable Reference Example:

"prompt": { "var": "user_question" }

When the VM encounters a variable reference, it will replace it with the value stored in the variable store under that name.

## 5. Variables and Dependencies
Variable Assignment: Use the assign instruction or specify an output_var in instructions that produce outputs.
Variable Access: Reference variables in parameters using the variable reference format.
Dependencies: Manage dependencies by assigning outputs to variables and referencing them in subsequent instructions.

## 6. Plan Structure
- Sequential Execution: Instructions are executed in order based on their `seq_no`.
- Control Flow: Use the `jmp_if` and `jmp` instruction for branching logic.
- Subplans: Branches in a `jmp_if` instruction are subplans (lists of instructions) with their own `seq_no` values.

## 7. Best Practices
- Sequence Numbering: Ensure that `seq_no` values are unique and sequential within the main plan and any subplans.
- Variable Naming: Use descriptive variable names to make the plan readable and maintainable.

## 8. Example Plan
Goal: Provide best practices for optimizing TiDB performance for a high-volume e-commerce application, considering the latest stable version of TiDB.

The plan:
[
  {
    "seq_no": 0,
    "type": "reasoning",
    "parameters": {
      "chain_of_thoughts": "To answer this question, we will:\n1. Determine the latest stable version of TiDB.\n2. Retrieve general information about the latest TiDB from the knowledge graph.\n3. Use the vector database to find relevant performance optimization techniques for the latest version.\n4. Retrieve specific e-commerce related optimizations from the knowledge graph.\n5. Combine and synthesize the information using the LLM.\n6. Compile the final answer.",
      "dependency_analysis": "Step 2 depends on Step 1.\nStep 3 depends on Step 2.\nStep 4 depends on Step 3 (if condition is true).\nStep 5 depends on Step 4.\nStep 6 depends on Step 3 (if condition is false).\nStep 7 depends on Step 4 or Step 6.\nStep 8 depends on Step 7.\nStep 9 depends on Step 8.\nStep 10 depends on Step 9."
    }
  },
  {
    "seq_no": 1,
    "type": "retrieve_knowledge_graph",
    "parameters": {
      "query": "TiDB latest stable version",
      "output_var": "tidb_version_graph"
    }
  },
  {
<<<<<<< HEAD
  "seq_no": 2,
  "type": "llm_generate",
  "parameters": {
    "prompt": "Extract the latest TiDB version number from the retrieved data. Assume that the latest version is the highest version number present.",
    "context": "the retrieved data:\n{{latest_tidb_version_info}}",
    "output_var": "latest_tidb_version"
  }
}
=======
    "seq_no": 2,
    "type": "llm_generate",
    "parameters": {
      "prompt": "Analyze the following knowledge graph data about TiDB versions:\n{{tidb_version_graph}}\n\nExtract and return the latest stable version number of TiDB. If you can't determine the exact version, return 'Unknown'.",
      "context": null,
      "output_var": "latest_tidb_version"
    }
  },
>>>>>>> 09c9a901
  {
    "seq_no": 3,
    "type": "jmp_if",
    "parameters": {
      "condition_prompt": "Was a specific latest stable version of TiDB found? Respond with a JSON object in the following format:\n{\n  \"result\": boolean,\n  \"explanation\": string\n}\nWhere 'result' is true if a specific version was found, false otherwise, and 'explanation' provides a brief reason for the result.",
      "context": "Latest TiDB version: {{latest_tidb_version}}",
      "jump_if_true": 4,
      "jump_if_false": 6
    }
  },
  {
    "seq_no": 4,
    "type": "vector_search",
    "parameters": {
      "vector_search": "What are the key features and improvements in TiDB version {{latest_tidb_version}}?",
      "top_k": 3,
      "output_var": "tidb_info"
    }
  },
  {
    "seq_no": 5,
    "type": "jmp",
    "parameters": {
      "target_seq": 7
    }
  },
  {
    "seq_no": 6,
    "type": "vector_search",
    "parameters": {
      "vector_search": "Latest TiDB version and its key features",
      "top_k": 3,
      "output_var": "tidb_info"
    }
  },
  {
    "seq_no": 7,
    "type": "vector_search",
    "parameters": {
      "vector_search": "TiDB {{latest_tidb_version}} performance optimization techniques",
      "top_k": 5,
      "output_var": "performance_techniques"
    }
  },
  {
    "seq_no": 8,
    "type": "vector_search",
    "parameters": {
      "query": "What are specific considerations for optimizing TiDB {{latest_tidb_version}} for e-commerce applications?",
      "output_var": "ecommerce_optimizations"
    }
  },
  {
    "seq_no": 9,
    "type": "llm_generate",
    "parameters": {
      "prompt": "Provide a comprehensive list of best practices for optimizing TiDB performance for a high-volume e-commerce application. Organize the recommendations into categories such as schema design, indexing, query optimization, and infrastructure scaling. Ensure that all recommendations are applicable to TiDB version {{latest_tidb_version}}.",
      "context": "Based on the following information for TiDB version {{latest_tidb_version}}:\n1. TiDB Overview: {{tidb_info}}\n2. General Performance Techniques: {{performance_techniques}}\n3. E-commerce Specific Optimizations: {{ecommerce_optimizations}}",
      "output_var": "final_recommendations"
    }
  },
  {
    "seq_no": 10,
    "type": "assign",
    "parameters": {
      "value": "Best practices for optimizing TiDB {{latest_tidb_version}} performance for a high-volume e-commerce application:\n\n{{final_recommendations}}",
      "var_name": "final_answer"
    }
  }
]<|MERGE_RESOLUTION|>--- conflicted
+++ resolved
@@ -218,25 +218,14 @@
     }
   },
   {
-<<<<<<< HEAD
   "seq_no": 2,
   "type": "llm_generate",
   "parameters": {
-    "prompt": "Extract the latest TiDB version number from the retrieved data. Assume that the latest version is the highest version number present.",
-    "context": "the retrieved data:\n{{latest_tidb_version_info}}",
+    "prompt": "Extract the latest TiDB version number from the knowledge graph data. Return the latest stable version number of TiDB. If you can't determine the exact version, return 'Unknown'.",
+    "context": "the retrieved knowledge graph data:\n{{latest_tidb_version_info}}",
     "output_var": "latest_tidb_version"
   }
 }
-=======
-    "seq_no": 2,
-    "type": "llm_generate",
-    "parameters": {
-      "prompt": "Analyze the following knowledge graph data about TiDB versions:\n{{tidb_version_graph}}\n\nExtract and return the latest stable version number of TiDB. If you can't determine the exact version, return 'Unknown'.",
-      "context": null,
-      "output_var": "latest_tidb_version"
-    }
-  },
->>>>>>> 09c9a901
   {
     "seq_no": 3,
     "type": "jmp_if",
