--- conflicted
+++ resolved
@@ -99,13 +99,8 @@
   - `tool_params`: An object containing key-value pairs that represent the arguments required by the specified tool.
     - Keys: Must match the argument names expected by the tool.
     - Values: Can be either a direct value or a variable reference.
-<<<<<<< HEAD
   - `output_vars` (optional): An array specifying how the tool's output should be stored in the VM's variable store for later use.
     - If it is a string: The array contains one variable name. The entire tool's response is stored under this variable name.
-=======
-  - `output_vars` (optional): An array specifying how the tool’s output should be stored in the VM’s variable store for later use.
-    - If it is a string: The array contains one variable name. The entire tool’s response is stored under this variable name.
->>>>>>> b7df6732
     - If it is an array: The array contains variable names corresponding to the keys in the JSON response. Each variable name in the array maps to a key in the JSON object, and the value associated with each key will be extracted and stored under the corresponding variable name.
 
 **Example:**
@@ -255,9 +250,6 @@
 - **Variable Naming**: Use descriptive variable names to make the plan readable and maintainable.
 - **Control Flow**: Use `jmp` instructions to create conditional logic, manage execution flow, and implement loops effectively.
 - **Final answer**: The name of output var of The last instruction MUST be "final_answer".
-<<<<<<< HEAD
-- **Instruction selection**: Available instruction type:[assign, calling, reasoning, jmp].
-=======
 - **Language Consistency**:
   - **Requirement**: All the instructions (e.g. `assign`) that directly contribute to generating the `final_answer` must be written in the same language as the goal. This ensures the final output is consistent with the intended language.
 
@@ -266,7 +258,6 @@
     - **Variable Content**: When inserting variables into the `final_answer`, make sure they are in the target language or have been processed to match it.
 
 - **Instruction selection**: DO NOT USE other instruction type that not list above.
->>>>>>> b7df6732
 - **Best Practices for Utilizing Knowledge Graph Search**:
   1. When a knowledge graph is available, begin by using the Knowledge Graph Search tool to retrieve relevant knowledge points and understand the relationships between them.
   2. After retrieving knowledge, integrate the question with the knowledge graph data. Use an LLM generation tool to analyze both the user's intent and the graph data, generating a more precise knowledge for the question.