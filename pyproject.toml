--- conflicted
+++ resolved
@@ -12,12 +12,9 @@
 openai = "^1.51.2"
 requests = "^2.32.3"
 python-dotenv = "^1.0.1"
-<<<<<<< HEAD
 alembic = "^1.13.3"
 pymysql = "^1.1.1"
-=======
 readerwriterlock = "^1.0.9"
->>>>>>> 755e08e3
 
 
 [build-system]
